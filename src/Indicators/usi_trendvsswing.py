import numpy as np
import pandas as pd
import pandas_ta as ta
import plotly.graph_objects as go
from plotly.subplots import make_subplots
import yfinance as yf

# Simplified USI Calculation
def calculate_usi(prices, period, smoothing_period=4):
    """
    Simplified USI calculation with vectorized operations, handling 1D input
    """
    # Ensure prices is 1D
    prices = np.asarray(prices).flatten()

    # Vectorized SU/SD calculation
    diff = np.diff(prices)
    su = np.where(diff > 0, diff, 0)
    sd = np.where(diff < 0, -diff, 0)

    # Pad with zeros to match original length, ensuring 1D arrays
    su = np.concatenate((np.array([0]), su))
    sd = np.concatenate((np.array([0]), sd))

    # Smoothing with rolling mean and UltimateSmoother
    su_avg = pd.Series(su).rolling(window=smoothing_period, min_periods=1).mean().values
    sd_avg = pd.Series(sd).rolling(window=smoothing_period, min_periods=1).mean().values

    usu = ultimate_smoother(su_avg, period)
    usd = ultimate_smoother(sd_avg, period)
<<<<<<< HEAD

    # Vectorized USI computation with safety checks
    denominator = usu + usd
    mask = (denominator != 0) & (usu > 0.01) & (usd > 0.01)
    usi = np.where(mask, (usu - usd) / denominator, 0)

=======
    
    # Vectorized USI computation with improved safety checks
    # FIXED: Divide by 0
    denominator = usu + usd

    # Avoid division by zero by ensuring denominator is never zero
    safe_denominator = np.where(denominator != 0, denominator, np.nan)

    # Compute USI safely, replacing NaNs with zeros afterward
    usi = np.where(
        (usu > 0.01) & (usd > 0.01),
        (usu - usd) / safe_denominator,
        0
    )
    # Replace NaNs resulting from zero denominators with zero
    usi = np.nan_to_num(usi)
    
>>>>>>> adfaf376
    return usi

def ultimate_smoother(series, period):
    """
    Optimized UltimateSmoother using pandas rolling
    """
    series = pd.Series(series)
    a1 = np.exp(-1.414 * np.pi / period)
    b1 = 2 * a1 * np.cos(1.414 * np.pi / period)
    c2 = b1
    c3 = -a1 * a1
    c1 = (1 + c2 - c3) / 4

    # Initialize output
    us = series.copy()

    # Apply filter for bars >= 4
    for i in range(4, len(series)):
        us.iloc[i] = (1 - c1) * series.iloc[i] + \
                    (2 * c1 - c2) * series.iloc[i-1] - \
                    (c1 + c3) * series.iloc[i-2] + \
                    c2 * us.iloc[i-1] + \
                    c3 * us.iloc[i-2]

    return us.values

# Fetch real-world data
def get_real_data(ticker="SPY", start="2023-01-01", end="2024-06-30"):
    data = yf.download(ticker, start=start, end=end, interval="1d")
    return data['Close'].values, data.index

# Visualization Functions for Task 2
def plot_usi_with_features(prices, dates, period, title):
    usi = calculate_usi(prices, period)

    # Detect zero crossings
    zero_crossings_up = np.where((usi[:-1] < 0) & (usi[1:] >= 0))[0] + 1
    zero_crossings_down = np.where((usi[:-1] > 0) & (usi[1:] <= 0))[0] + 1

    # Trend line (20-bar SMA)
    usi_sma = pd.Series(usi).rolling(window=20, min_periods=1).mean().values

    fig = go.Figure()
    fig.add_trace(go.Scatter(x=dates, y=usi, name=f'USI ({period} bars)', line=dict(color='blue')))
    fig.add_hline(y=0, line_dash="dash", line_color="black")
    fig.add_trace(go.Scatter(x=[dates[i] for i in zero_crossings_up], 
                            y=[usi[i] for i in zero_crossings_up], 
                            mode='markers', name='Bullish Cross', 
                            marker=dict(color='green', size=10, symbol='triangle-up')))
    fig.add_trace(go.Scatter(x=[dates[i] for i in zero_crossings_down], 
                            y=[usi[i] for i in zero_crossings_down], 
                            mode='markers', name='Bearish Cross', 
                            marker=dict(color='red', size=10, symbol='triangle-down')))
    fig.add_trace(go.Scatter(x=dates, y=usi_sma, name='Trend (20-bar SMA)', 
                            line=dict(color='orange', dash='dot')))

    fig.update_layout(title=title, xaxis_title='Date', yaxis_title='USI Value', 
                     template='plotly_white', height=400)
    return fig

def plot_side_by_side_comparison():
    prices, dates = get_real_data()

    fig = make_subplots(rows=2, cols=1, 
                       subplot_titles=('USI (112 bars) - Trend Trading', 'USI (28 bars) - Swing Trading'),
                       vertical_spacing=0.1)

    # Trend Trading (112 bars)
    usi_trend = calculate_usi(prices, period=112)
    zero_crossings_up_trend = np.where((usi_trend[:-1] < 0) & (usi_trend[1:] >= 0))[0] + 1
    zero_crossings_down_trend = np.where((usi_trend[:-1] > 0) & (usi_trend[1:] <= 0))[0] + 1
    usi_sma_trend = pd.Series(usi_trend).rolling(window=20, min_periods=1).mean().values

    fig.add_trace(go.Scatter(x=dates, y=usi_trend, name='USI (112 bars)', line=dict(color='blue')), row=1, col=1)
    fig.add_hline(y=0, line_dash="dash", line_color="black", row=1, col=1)
    fig.add_trace(go.Scatter(x=[dates[i] for i in zero_crossings_up_trend], 
                            y=[usi_trend[i] for i in zero_crossings_up_trend], 
                            mode='markers', name='Bullish', marker=dict(color='green', size=10, symbol='triangle-up')), 
                            row=1, col=1)
    fig.add_trace(go.Scatter(x=[dates[i] for i in zero_crossings_down_trend], 
                            y=[usi_trend[i] for i in zero_crossings_down_trend], 
                            mode='markers', name='Bearish', marker=dict(color='red', size=10, symbol='triangle-down')), 
                            row=1, col=1)
    fig.add_trace(go.Scatter(x=dates, y=usi_sma_trend, name='Trend (20-bar SMA)', 
                            line=dict(color='orange', dash='dot')), row=1, col=1)
<<<<<<< HEAD

=======
        
>>>>>>> adfaf376
    # Swing Trading (28 bars)
    usi_swing = calculate_usi(prices, period=28)
    zero_crossings_up_swing = np.where((usi_swing[:-1] < 0) & (usi_swing[1:] >= 0))[0] + 1
    zero_crossings_down_swing = np.where((usi_swing[:-1] > 0) & (usi_swing[1:] <= 0))[0] + 1
    usi_sma_swing = pd.Series(usi_swing).rolling(window=20, min_periods=1).mean().values

    fig.add_trace(go.Scatter(x=dates, y=usi_swing, name='USI (28 bars)', line=dict(color='blue')), row=2, col=1)
    fig.add_hline(y=0, line_dash="dash", line_color="black", row=2, col=1)
    fig.add_trace(go.Scatter(x=[dates[i] for i in zero_crossings_up_swing], 
                            y=[usi_swing[i] for i in zero_crossings_up_swing], 
                            mode='markers', name='Bullish', marker=dict(color='green', size=10, symbol='triangle-up')), 
                            row=2, col=1)
    fig.add_trace(go.Scatter(x=[dates[i] for i in zero_crossings_down_swing], 
                            y=[usi_swing[i] for i in zero_crossings_down_swing], 
                            mode='markers', name='Bearish', marker=dict(color='red', size=10, symbol='triangle-down')), 
                            row=2, col=1)
    fig.add_trace(go.Scatter(x=dates, y=usi_sma_swing, name='Trend (20-bar SMA)', 
                            line=dict(color='orange', dash='dot')), row=2, col=1)

    fig.update_layout(height=800, width=1000, 
                     title_text="USI: Trend vs. Swing Trading Comparison (SPY Data)",
                     template='plotly_white', showlegend=True)
    fig.update_xaxes(title_text="Date", row=1, col=1)
    fig.update_xaxes(title_text="Date", row=2, col=1)
    fig.update_yaxes(title_text="USI Value", row=1, col=1)
    fig.update_yaxes(title_text="USI Value", row=2, col=1)

    fig.show()

if __name__ == "__main__":
    plot_side_by_side_comparison()<|MERGE_RESOLUTION|>--- conflicted
+++ resolved
@@ -28,14 +28,7 @@
 
     usu = ultimate_smoother(su_avg, period)
     usd = ultimate_smoother(sd_avg, period)
-<<<<<<< HEAD
 
-    # Vectorized USI computation with safety checks
-    denominator = usu + usd
-    mask = (denominator != 0) & (usu > 0.01) & (usd > 0.01)
-    usi = np.where(mask, (usu - usd) / denominator, 0)
-
-=======
     
     # Vectorized USI computation with improved safety checks
     # FIXED: Divide by 0
@@ -53,7 +46,6 @@
     # Replace NaNs resulting from zero denominators with zero
     usi = np.nan_to_num(usi)
     
->>>>>>> adfaf376
     return usi
 
 def ultimate_smoother(series, period):
@@ -139,11 +131,8 @@
                             row=1, col=1)
     fig.add_trace(go.Scatter(x=dates, y=usi_sma_trend, name='Trend (20-bar SMA)', 
                             line=dict(color='orange', dash='dot')), row=1, col=1)
-<<<<<<< HEAD
 
-=======
-        
->>>>>>> adfaf376
+
     # Swing Trading (28 bars)
     usi_swing = calculate_usi(prices, period=28)
     zero_crossings_up_swing = np.where((usi_swing[:-1] < 0) & (usi_swing[1:] >= 0))[0] + 1
