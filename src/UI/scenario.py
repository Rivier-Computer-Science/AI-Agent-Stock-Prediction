--- conflicted
+++ resolved
@@ -17,12 +17,9 @@
 from textwrap import dedent
 from dotenv import load_dotenv
 
-<<<<<<< HEAD
-=======
 # Load environment variables from .env file
 load_dotenv()
 
->>>>>>> da0a8c77
 
 class ScenarioCrew:
   def __init__(self):
